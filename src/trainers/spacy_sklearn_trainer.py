--- conflicted
+++ resolved
@@ -10,25 +10,15 @@
 from rasa_nlu.trainers.trainer import Trainer
 from training_utils import write_training_metadata
 
-<<<<<<< HEAD
-=======
-class SpacySklearnTrainer(object):
-    def __init__(self):
-        self.name="spacy_sklearn"
-        self.training_data = None
-        self.nlp = spacy.load('en', tagger=False, parser=False, entity=False)
->>>>>>> 2cc04379
-
 class SpacySklearnTrainer(Trainer):
     SUPPORTED_LANGUAGES = {"en", "de"}
 
     def __init__(self, config, language_name):
         self.ensure_language_support(language_name)
-
         self.name = "spacy_sklearn"
         self.language_name = language_name
         self.training_data = None
-        self.nlp = spacy.load(self.language_name)
+        self.nlp = spacy.load(self.language_name, tagger=False, parser=False, entity=False)
         self.featurizer = SpacyFeaturizer(self.nlp)
         self.intent_classifier = SklearnIntentClassifier()
         self.entity_extractor = SpacyEntityExtractor()
@@ -45,29 +35,17 @@
         labels = [e["intent"] for e in intent_examples]
         sentences = [e["text"] for e in intent_examples]
         y = self.intent_classifier.transform_labels(labels)
-<<<<<<< HEAD
         X = self.featurizer.create_bow_vecs(sentences)
         self.intent_classifier.train(X, y)
+        
+    def persist(self,path,persistor=None):
 
-    def persist(self, path):
         timestamp = datetime.datetime.now().strftime('%Y%m%d-%H%M%S')
         dir_name = os.path.join(path, "model_" + timestamp)
         os.mkdir(dir_name)
         data_file = os.path.join(dir_name, "training_data.json")
         classifier_file = os.path.join(dir_name, "intent_classifier.pkl")
         ner_dir = os.path.join(dir_name, 'ner')
-=======
-        X = self.featurizer.create_bow_vecs(sents)
-        self.intent_classifier.train(X,y)
-        
-    def persist(self,path,persistor=None):
-        tstamp = datetime.datetime.now().strftime('%Y%m%d-%H%M%S')
-        dirname = os.path.join(path,"model_"+tstamp)
-        os.mkdir(dirname)
-        data_file = os.path.join(dirname,"training_data.json")
-        classifier_file = os.path.join(dirname,"intent_classifier.pkl")
-        ner_dir = os.path.join(dirname,'ner')
->>>>>>> 2cc04379
         os.mkdir(ner_dir)
         entity_extractor_config_file = os.path.join(ner_dir, "config.json")
         entity_extractor_file = os.path.join(ner_dir, "model")
@@ -81,15 +59,8 @@
             cloudpickle.dump(self.intent_classifier, f)
         with open(entity_extractor_config_file, 'w') as f:
             json.dump(self.entity_extractor.ner.cfg, f)
-<<<<<<< HEAD
 
         self.entity_extractor.ner.model.dump(entity_extractor_file)
-=======
-            
-        self.entity_extractor.ner.model.dump(entity_extractor_file)
+
         if (persistor is not None):
-            persistor.send_tar_to_s3(dirname)
-        
-        
-        
->>>>>>> 2cc04379
+            persistor.send_tar_to_s3(dirname)