--- conflicted
+++ resolved
@@ -16,14 +16,9 @@
 
     def __init__(self, language_name, max_num_threads=1, should_fine_tune_spacy_ner=False):
         super(self.__class__, self).__init__(language_name, max_num_threads)
-<<<<<<< HEAD
-        self.nlp = spacy.load(self.language_name, parser=False, entity=False)
-        self.featurizer = SpacyFeaturizer()
-=======
         self.should_fine_tune_spacy_ner = should_fine_tune_spacy_ner
         self.nlp = self._load_nlp_model(language_name, should_fine_tune_spacy_ner)
-        self.featurizer = SpacyFeaturizer(self.nlp)
->>>>>>> 9fc90744
+        self.featurizer = SpacyFeaturizer()
         ensure_proper_language_model(self.nlp)
 
     def train_entity_extractor(self, entity_examples):
